module Data.BigDecimal where

import           Data.List
import           Data.Maybe (fromMaybe)
import           GHC.Real   (Ratio ((:%)))

data RoundingMode
  = UP        -- Rounding mode to round away from zero.
  | DOWN      -- Rounding mode to round towards zero.
  | CEILING   -- Rounding mode to round towards positive infinity.
  | FLOOR     -- Rounding mode to round towards negative infinity.
  | HALF_UP   -- Rounding mode to round towards "nearest neighbor" unless both neighbors are equidistant, in which case round up.
  | HALF_DOWN -- Rounding mode to round towards "nearest neighbor" unless both neighbors are equidistant, in which case round down.
  | HALF_EVEN -- Rounding mode to round towards "nearest neighbor" unless both neighbors are equidistant, in which case, round towards the even neighbor.
  | PRECISE   -- Rounding mode to assert that the requested operation has an exact result, hence no rounding is applied.

-- | BigDecimal is represented by an unscaled Integer value plus a second Integer value that defines the scale
--   E.g.: (BigDecimal 1234 2) represents the decimal value 12.34
data BigDecimal =
  BigDecimal Integer Integer
  deriving (Show, Read)

-- gets the scale part of a BigDecimal
getScale :: BigDecimal -> Integer
getScale (BigDecimal _ s) = s

-- get the unscaled value of a BigDecimal
getValue :: BigDecimal -> Integer
getValue (BigDecimal v _) = v

-- | MathContext is a pair of a RoundingMode and a target scale.
type MathContext = (RoundingMode, Maybe Integer)

instance Num BigDecimal where
  a + b = plus (a, b)
  a * b = mul (a, b)
  abs (BigDecimal v s) = BigDecimal (abs v) s
  signum (BigDecimal v _) = BigDecimal (signum v) 0
  fromInteger i = BigDecimal i 0
  negate (BigDecimal v s) = BigDecimal (-v) s

instance Eq BigDecimal where
  a == b =
    let (BigDecimal valA _, BigDecimal valB _) = matchScales (a, b)
    in valA == valB

instance Fractional BigDecimal where
  -- default division rounds up and does not limit precision
  a / b = shrink 0 $ divide (matchScales (a, b)) (HALF_UP, Nothing)
  fromRational (x :% y) = BigDecimal x 0 / BigDecimal y 0

instance Real BigDecimal where
  toRational (BigDecimal val scale) = toRational val * 10^^(-scale)

instance Ord BigDecimal where
  compare a b =
    let (BigDecimal valA _, BigDecimal valB _) = matchScales (a, b)
    in compare valA valB


instance Floating BigDecimal where
-- implmentation is left as an exercise to the reader ;-)
    pi    = undefined
    exp   = undefined
    log   = undefined
    sin   = undefined
    cos   = undefined
    asin  = undefined
    acos  = undefined
    atan  = undefined
    sinh  = undefined
    cosh  = undefined
    asinh = undefined
    acosh = undefined
    atanh = undefined


-- | add two BigDecimals
plus :: (BigDecimal, BigDecimal) -> BigDecimal
plus (a@(BigDecimal valA scaleA), b@(BigDecimal valB scaleB))
  | scaleA == scaleB = BigDecimal (valA + valB) scaleA
  | otherwise        = plus $ matchScales (a,b)

-- | multiply two BigDecimals
mul :: (BigDecimal, BigDecimal) -> BigDecimal
mul (BigDecimal valA scaleA, BigDecimal valB scaleB) = BigDecimal (valA * valB) (scaleA + scaleB)

-- | divide two BigDecimals with applying the RoundingMode and the specified precision
-- | if Nothing if given as precision the maximum possible precision is used
divide :: (BigDecimal, BigDecimal) -> MathContext -> BigDecimal
divide (a, b) (rMode, prefScale) =
  let (BigDecimal numA _, BigDecimal numB _) = matchScales (a, b)
      maxPrecision = fromMaybe (precision numA + round (fromInteger (precision numB) * 10 / 3)) prefScale
  in shrink maxPrecision (BigDecimal (divUsing rMode (numA * (10 :: Integer) ^ maxPrecision) numB) maxPrecision)

-- | divide two correctly scaled Integers and apply the RoundingMode
divUsing :: RoundingMode -> Integer -> Integer -> Integer
divUsing rounding a b =
  let (quot, rem) = quotRem a b
      delta = (10 * abs rem `div` abs b) - 5
  in case rounding of
       PRECISE   -> if rem == 0    then quot else error "non-terminating decimal expansion"
       UP        -> if abs rem > 0 then quot + signum quot else quot
       CEILING   -> if abs rem > 0 && quot >= 0 then quot + 1 else quot
       HALF_UP   -> if delta >= 0  then quot + signum quot else quot
       HALF_DOWN -> if delta <= 0  then quot else quot + signum quot
       DOWN      -> quot
       FLOOR     -> if quot >= 0   then quot else quot - 1
       HALF_EVEN
         | delta > 0              -> quot + signum quot
         | delta == 0 && odd quot -> quot + signum quot
         | otherwise              -> quot


-- | round a BigDecimal to `n` digits applying rounding mode
roundBD :: BigDecimal -> MathContext -> BigDecimal
roundBD bd@(BigDecimal val scale) mc@(rMode, Just n)
  | n < 0 || n >= scale = bd
  | otherwise           = BigDecimal (divUsing rMode val (10 ^ (scale-n))) n

-- | match the scales of a tuple of BigDecimals
matchScales :: (BigDecimal, BigDecimal) -> (BigDecimal, BigDecimal)
matchScales (a@(BigDecimal integerA scaleA), b@(BigDecimal integerB scaleB))
  | scaleA < scaleB = (BigDecimal (integerA * 10 ^ (scaleB - scaleA)) scaleB, b)
  | scaleA > scaleB = (a, BigDecimal (integerB * 10 ^ (scaleA - scaleB)) scaleA)
  | otherwise = (a, b)

-- | returns the number of digits of an Integer
precision :: Integer -> Integer
precision 0   = 1
precision val = 1 + floor (logBase 10 $ abs $ fromInteger val)

-- | removes trailing zeros from a BigDecimals intValue by decreasing the scale
shrink :: Integer -> BigDecimal -> BigDecimal
shrink prefScale bd@(BigDecimal val scale) =
  let (v, r) = quotRem val 10
  in if r == 0 && 0 <= prefScale && prefScale < scale
       then shrink prefScale $ BigDecimal v (scale - 1)
       else bd

-- | read a BigDecimal from a human readable decimal notation
fromString :: String -> BigDecimal
fromString s =
  let maybeIndex = elemIndex '.' s
      intValue = read (filter (/= '.') s) :: Integer
  in case maybeIndex of
       Nothing -> BigDecimal intValue 0
       Just i  -> BigDecimal intValue $ toInteger (length s - i - 1)

-- | returns a readable String representation
toString :: BigDecimal -> String
toString bd@(BigDecimal intValue scale) =
  let s = show $ abs intValue
      filled =
        if fromInteger scale >= length s
          then replicate (1 + fromInteger scale - length s) '0' ++ s
          else s
      splitPos = length filled - fromInteger scale
      (ints, decimals) = splitAt splitPos filled
      sign = if intValue < 0 then "-" else ""
  in sign ++ if not (null decimals) then ints ++ "." ++ decimals else ints


-- | construct a MathContext for rounding HALF_UP with scale decimal digits
halfUp :: Integer -> MathContext
halfUp scale = (HALF_UP, Just scale)

-- | computes the square root of any non-negative BigDecimal, rounding and precision defined by MathContext.
--   We are using Newton's algorithm.
sqr :: BigDecimal -> MathContext -> BigDecimal
sqr x mc
  | x <  0    = error "can't determine the square root of negative numbers"
  | x == 0    = 0
  | otherwise = fst $ fromMaybe (error "did not find a sqrt") $ refine x 1 mc
      where
        refine x initial mc@(_, Just scale) = find withinPrecision $ iterate nextGuess (initial, 0)
          where
            withinPrecision (guess, count) = abs (guess*guess - x) < BigDecimal 10 scale || count > 10 * scale * precision (getValue x)
            nextGuess (guess, count) = (shrink 0 $ divide (guess + divide (x, guess) mc, 2) mc, count+1)

nthRoot :: BigDecimal -> Integer -> MathContext -> BigDecimal
nthRoot x n mc@(r,Just s)
  | x <  0    = error "can't determine root of negative numbers"
  | x <  1    = undefined
  | x == 0    = 0
  | otherwise = roundBD (fst (fromMaybe (error "did not find a sqrt") $ refine x 1 (r, Just (s+4)))) mc
      where
        refine x initial mc@(_, Just scale) = find withinPrecision $ iterate nextGuess (initial, 0)
          where
<<<<<<< HEAD
            withinPrecision guess = abs (guess^n - x) < BigDecimal (n*10000) scale
            nextGuess guess = shrink 0 $
              divide ((guess * BigDecimal (n-1) 0) + divide (x, guess^(n-1)) mc, BigDecimal n 0) mc


-- An exact division
-- Courtesy of Max Rabkin
(/.) :: (Real a, Fractional b) => a -> a -> b
x /. y = fromRational $ toRational x / toRational y

-- Compute n!
fac :: (Enum a, Num a) => a -> a
fac n = product [1..n]

-- Compute n! / m! efficiently
facDiv :: Integer -> Integer -> Integer
facDiv n m
    | n > m = product [n, n - 1 .. m + 1]
    | n == m = 1
    | otherwise = facDiv m n


-- Compute pi using the specified number of iterations
pi' :: Integer -> BigDecimal
pi' steps = 1.0 / (12.0 * s / f)
    where
      s = sum [chudnovsky n | n <- [0..steps]]
      f = c ** (3.0 / 2.0)-- Common factor in the sum

      -- k-th term of the Chudnovsky serie
      chudnovsky :: Integer -> BigDecimal
      chudnovsky k
          | even k = num /. den :: BigDecimal
          | otherwise = -num /. den :: BigDecimal
          where
            num = facDiv (6 * k) (3 * k) * (a + b * k)
            den = fac k ^ 3 * (c ^ (3 * k))

      a = 13591409
      b = 545140134
      c = 640320 :: Integer
=======
            withinPrecision (guess, count) = abs (guess^n - x) < BigDecimal (n*10000) scale || count > 10 * scale * precision (getValue x)
            nextGuess (guess, count) =
              (shrink 0 $ divide ((guess * BigDecimal (n-1) 0) + divide (x, guess^(n-1)) mc, BigDecimal n 0) mc,
               count+1)
>>>>>>> 7be418aa
<|MERGE_RESOLUTION|>--- conflicted
+++ resolved
@@ -187,7 +187,10 @@
       where
         refine x initial mc@(_, Just scale) = find withinPrecision $ iterate nextGuess (initial, 0)
           where
-<<<<<<< HEAD
+            withinPrecision (guess, count) = abs (guess^n - x) < BigDecimal (n*10000) scale || count > 10 * scale * precision (getValue x)
+            nextGuess (guess, count) =
+              (shrink 0 $ divide ((guess * BigDecimal (n-1) 0) + divide (x, guess^(n-1)) mc, BigDecimal n 0) mc,
+               count+1)
             withinPrecision guess = abs (guess^n - x) < BigDecimal (n*10000) scale
             nextGuess guess = shrink 0 $
               divide ((guess * BigDecimal (n-1) 0) + divide (x, guess^(n-1)) mc, BigDecimal n 0) mc
@@ -228,10 +231,4 @@
 
       a = 13591409
       b = 545140134
-      c = 640320 :: Integer
-=======
-            withinPrecision (guess, count) = abs (guess^n - x) < BigDecimal (n*10000) scale || count > 10 * scale * precision (getValue x)
-            nextGuess (guess, count) =
-              (shrink 0 $ divide ((guess * BigDecimal (n-1) 0) + divide (x, guess^(n-1)) mc, BigDecimal n 0) mc,
-               count+1)
->>>>>>> 7be418aa
+      c = 640320 :: Integer